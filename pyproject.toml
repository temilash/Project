[build-system]
requires = [
  "setuptools >= 45",
  "setuptools_scm[toml]>=6.2",
  "wheel",
  ]
build-backend = "setuptools.build_meta"

[project]
name = "pyclarity"
description = "Tools for the Clarity Challenge"
readme = "README.md"
license = {text = "MIT"}
dynamic = ["version"]
authors = [
  {name = "The PyClarity Team", email = "claritychallengecontact@gmail.com"},
]
classifiers = [
  "Intended Audience :: Developers",
  "Intended Audience :: Education",
  "Intended Audience :: Science/Research",
  "License :: OSI Approved :: MIT License",
  "Operating System :: OS Independent",
  "Programming Language :: Python :: 3",
  "Natural Language :: English",
]
keywords = [
  "hearing",
  "signal processing",
  "clarity challenge"
]
requires-python = ">=3.8"
dependencies = [
  "audioread>=2.1.9",
  "gdown",
  "hydra-core",
  "hydra-submitit-launcher>=1.1.6",
  "importlib-metadata",
  "librosa>=0.8.1",
  "matplotlib",
  "numba==0.57.0rc1",
  "numpy>=1.21.6",
  "omegaconf>=2.1.1",
  "pandas>=1.3.5",
  "pyloudnorm>=0.1.0",
  "pytorch_lightning>=2",
  "pystoi",
  "pytorch-lightning<2.0",
  "resampy",
  "scikit-learn>=1.0.2",
  "scipy>=1.7.3",
  "SoundFile>=0.10.3.post1",
  "torch>=2",
  "torchaudio>=2",
  "tqdm>=4.62.3",
  "typing_extensions",
]

[project.optional-dependencies]
tests = [
  "coverage",
  "isort",
  "flake8",
  "flake8-print",
  "Flake8-pyproject",
  "mypy",
  "pre-commit",
  "py",
  "py-cpuinfo",
  "pytest",
  "pytest-cov",
  "pytest-mock",
  "pytest-mpl",
  "pytest-regtest",
<<<<<<< HEAD
  "pytest-slow",
=======
  "pytest-skip-slow",
>>>>>>> 109131da
  "pytest-xdist",
  "yamllint",
]
docs =[
  "sphinx",
  "myst_parser",
  "pydata_sphinx_theme",
  "sphinx_markdown_tables",
  "sphinx_rtd_theme",
  "sphinxcontrib-mermaid",
  "sphinxcontrib-napoleon",
]
dev = [
  "black",
  "pre-commit",
  "pycodestyle",
  "pylint",
  "pylint-pytest",
  "yamllint",
]
pypi =[
  "build",
  "wheel",
  "setuptools_scm[toml]"
]

[project.urls]
Source = "https://github.com/claritychallenge/clarity"
Bug_Tracker = "https://github.com/claritychallenge/clarity/issues"
Documentation = "https://claritychallenge.github.io/clarity_CC_doc"

[tool.setuptools]
# packages = ["clarity", "recipes"]
# packages = "find"
# py-modules = ["clarity", "recipes"]
include-package-data = true
#package-dir = ["clarity", "recipes"]

[tool.setuptools.packages.find]
include = ["clarity*", "recipes*"]
exclude = ["tests*"]
namespaces = false

[tool.setuptools.package-data]
clarity = [
  "*.json",
  "*.mat",
  "*.yaml"
]
recipes = [
  "*.csv",
  "*.json",
  "*.mat",
  "*.yaml"
]


[tool.setuptools_scm]
write_to = "clarity/_version.py"
version_scheme = "post-release"
local_scheme = "no-local-version"
git_describe_command = "git describe --tags"

[tool.pytest.ini_options]
minversion = "7.0"
addopts = "--cov clarity"
testpaths = [
    "tests",
]
filterwarnings = [
    "ignore::UserWarning"
]

[tool.coverage.run]
source = ["clarity"]
omit = [
  "*conftest.py",
  "*tests*",
  "**/__init__*",
  "clarity/_version.py",
]

[tool.black]
line-length = 88
target-version = ['py38']
exclude = '''

(
  /(
      \.eggs         # exclude a few common directories in the
    | \.git          # root of the project
    | \.venv
  )/
)
'''

[flake8]
ignore =[
  "E203",
  "E501",
  "W503",
]
# docstring-convention = ""
max-line-length = 88
max-complexity = 18
select = [
  "B",
  "C",
  "E",
  "F",
  "W",
  "T4",
  "B9"
]

[tool.ruff]
exclude = [
    ".bzr",
    ".direnv",
    ".eggs",
    ".git",
    ".hg",
    ".mypy_cache",
    ".nox",
    ".pants.d",
    ".pytype",
    ".ruff_cache",
    ".svn",
    ".tox",
    ".venv",
    "__pypackages__",
    "_build",
    "buck-out",
    "build",
    "dist",
    "node_modules",
    "venv",
]
# per-file-ignores = []
line-length = 88
target-version = "py38"
select = ["B", "E", "F", "I001", "W"]
# Allow autofix for all enabled rules (when `--fix`) is provided.
fixable = ["A", "B", "C", "D", "E", "F", "R", "S", "W", "U"]

[tool.mypy]
ignore_missing_imports = true
exclude = [
    "docs/*",
    "build/*"
]<|MERGE_RESOLUTION|>--- conflicted
+++ resolved
@@ -72,11 +72,7 @@
   "pytest-mock",
   "pytest-mpl",
   "pytest-regtest",
-<<<<<<< HEAD
-  "pytest-slow",
-=======
   "pytest-skip-slow",
->>>>>>> 109131da
   "pytest-xdist",
   "yamllint",
 ]
