--- conflicted
+++ resolved
@@ -298,13 +298,8 @@
         outputs.append((f"{prefix}_target_anechoic.wav", target_anechoic))
 
         # Write all output files
-<<<<<<< HEAD
         for (filename, signal) in outputs:
             self.write_signal(filename, signal, self.sample_rate)
-=======
-        for filename, signal in outputs:
-            self.write_signal(filename, signal, self.fs)
->>>>>>> 42282bb6
 
 
 def check_scene_exists(scene: dict, output_path: str, num_channels: int) -> bool:
