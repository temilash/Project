import math
from typing import Tuple, Union

import numpy as np
import scipy
import scipy.signal


def firwin2(
    n: int,
    f: np.ndarray,
    a: np.ndarray,
    window: Union[str, float] = None,
    antisymmetric: bool = None,
) -> np.ndarray:
    """FIR filter design using the window method.
    Partial implementation of scipy firwin2 but using our own MATLAB-derived fir2.

    Args:
        n (int): The number of taps in the FIR filter.
        f (ndarray): The frequency sampling points. 0.0 to 1.0 with 1.0 being Nyquist.
        a (ndarray): The filter gains at the frequency sampling points.
        window (string or (string, float), optional): See scipy.firwin2 (default: (None))
        _antisymmetric (bool, optional): Unused but present to main compatability
            with scipy firwin2.
    Returns:
        np.ndarray:  The filter coefficients of the FIR filter, as a 1-D array of length n.
    """
    window_shape = None
    window_type: Union[str, float, None]
    window_param: Union[str, float]
    if isinstance(window, tuple):
        window_type, window_param = window if window is not None else (None, 0)
    else:
        window_type = window

    order = n - 1

    if window_type == "kaiser":
        window_shape = scipy.signal.kaiser(n, window_param)

    if window_shape is None:
        b, _ = fir2(order, f, a)
    else:
        b, _ = fir2(order, f, a, window_shape)

    return b


def fir2(
    nn: int, ff: np.ndarray, aa: np.ndarray, npt: int = None
) -> Tuple[np.ndarray, int]:
    """FIR arbitrary shape filter design using the frequency sampling method.
    Translation of MATLAB fir2.

    Args:
        nn (int): Order
        ff (np.ndarray): Frequency breakpoints (0 < F < 1) where 1 is Nyquist rate.
                        First and last elements must be 0 and 1 respectively
        aa (np.ndarray): Magnitude breakpoints
        npt (int, optional): Number of points for freq response interpolation
            (default: max (smallest power of 2 greater than nn, 512))

    Returns:
        np.ndarray: nn + 1 filter coefficients
    """
    # Work with filter length instead of filter order
    nn += 1

    if npt is None:
        npt = 2.0 ** np.ceil(math.log(nn) / math.log(2)) if nn >= 1024 else 512
        wind = scipy.signal.hamming(nn)
    else:
        wind = npt
        npt = 2.0 ** np.ceil(math.log(nn) / math.log(2)) if nn >= 1024 else 512
    lap = int(np.fix(npt / 25))

    nbrk = max(len(ff), len(aa))

    ff[0] = 0
    ff[nbrk - 1] = 1

    H = np.zeros(npt + 1)
    nint: int = nbrk - 1
    df = np.diff(ff, n=1)

    npt += 1
    nb: int = 0
    H[0] = aa[0]

    for i in np.arange(nint):
        if df[i] == 0:
            nb = int(np.ceil(nb - lap / 2))
            ne = nb + lap - 1
        else:
            ne = int(np.fix(ff[i + 1] * npt)) - 1

        j = np.arange(nb, ne + 1)
        inc: Union[float, np.ndarray] = 0.0 if nb == ne else (j - nb) / (ne - nb)
        H[nb : (ne + 1)] = (inc * aa[i + 1]) + ((1 - inc) * aa[i])
        nb = ne + 1

    dt: float = 0.5 * (nn - 1)
    rad = -dt * 1j * math.pi * np.arange(0, npt) / (npt - 1)
    H = H * np.exp(rad)

    H = np.concatenate((H, H[npt - 2 : 0 : -1].conj()))
    ht = np.real(np.fft.ifft(H))

    b = ht[0:nn] * wind

    return b, 1


class NALR:
    def __init__(self, nfir: int, fs: int):
        """
        Args:
            nfir: Order of the NAL-R EQ filter and the matching delay
            fs: Sampling rate in Hz
        """
        self.nfir = nfir
        # Processing parameters
        self.fmax = 0.5 * fs

        # Audiometric frequencies
        self.aud = np.array([250, 500, 1000, 2000, 4000, 6000])

        # Design a flat filter having the same delay as the NAL-R filter
        self.delay = np.zeros(nfir + 1)
        self.delay[nfir // 2] = 1.0

    def hl_interp(self, hl: np.ndarray, cfs: np.ndarray):
        assert len(hl) == len(cfs), "Hearing losses and center frequencies don't match!"
        hl_interpf = scipy.interpolate.interp1d(cfs, hl)
        return hl_interpf(self.aud)

<<<<<<< HEAD
    def build(
        self,
        hl: np.ndarray,
        cfs: np.ndarray = np.array([250, 500, 1000, 2000, 3000, 4000, 6000, 8000]),
    ):
        """
        Args:
            hl: hearing thresholds at [250, 500, 1000, 2000, 4000, 6000] Hz
=======
    def build(self, HL, cfs=None):
        """
        Args:
            HL: hearing thresholds at [250, 500, 1000, 2000, 4000, 6000] Hz
>>>>>>> 9f53fd1e
            cfs: center frequencies of the hearing thresholds. If None, the default
                values are used.
        Returns:
            NAL-R FIR filter
            delay
        """
<<<<<<< HEAD

        hl = self.hl_interp(np.array(hl), np.array(cfs))
        mloss = np.max(hl)
=======
        if cfs is None:
            cfs = np.array([250, 500, 1000, 2000, 4000, 6000])

        HL = self.hl_interp(np.array(HL), np.array(cfs))
        mloss = np.max(HL)
>>>>>>> 9f53fd1e
        if mloss > 0:
            # Compute the NAL-R frequency response at the audiometric frequencies
            bias = np.array([-17, -8, 1, -1, -2, -2])
            t3 = hl[1] + hl[2] + hl[3]
            if t3 <= 180:
                xave = 0.05 * t3
            else:
                xave = 9.0 + 0.116 * (t3 - 180)
            gdB = xave + 0.31 * hl + bias
            gdB = np.clip(gdB, a_min=0, a_max=None)

            # Design the linear-phase FIR filter
            fv = np.append(
                np.append(0, self.aud), self.fmax
            )  # Frequency vector for the interpolation
            cfreq = (
                np.linspace(0, self.nfir, self.nfir + 1) / self.nfir
            )  # Uniform frequency spacing from 0 to 1
            gdBv = np.append(
                np.append(gdB[0], gdB), gdB[-1]
            )  # gdB vector for the interpolation
            interpf = scipy.interpolate.interp1d(fv, gdBv)
            gain = interpf(self.fmax * cfreq)
            glin = np.power(10, gain / 20.0)
            nalr = firwin2(self.nfir + 1, cfreq, glin)
        else:
            nalr = self.delay.copy()
        return nalr, self.delay

    def apply(self, nalr: np.ndarray, wav: np.ndarray):
        """
        Args:
            nalr: built NAL-R FIR filter
            wav: one dimensional wav signal

        Returns:
            amplified signal
        """
        return np.convolve(wav, nalr)<|MERGE_RESOLUTION|>--- conflicted
+++ resolved
@@ -135,7 +135,6 @@
         hl_interpf = scipy.interpolate.interp1d(cfs, hl)
         return hl_interpf(self.aud)
 
-<<<<<<< HEAD
     def build(
         self,
         hl: np.ndarray,
@@ -144,29 +143,16 @@
         """
         Args:
             hl: hearing thresholds at [250, 500, 1000, 2000, 4000, 6000] Hz
-=======
-    def build(self, HL, cfs=None):
-        """
-        Args:
-            HL: hearing thresholds at [250, 500, 1000, 2000, 4000, 6000] Hz
->>>>>>> 9f53fd1e
             cfs: center frequencies of the hearing thresholds. If None, the default
                 values are used.
         Returns:
             NAL-R FIR filter
             delay
         """
-<<<<<<< HEAD
 
         hl = self.hl_interp(np.array(hl), np.array(cfs))
         mloss = np.max(hl)
-=======
-        if cfs is None:
-            cfs = np.array([250, 500, 1000, 2000, 4000, 6000])
 
-        HL = self.hl_interp(np.array(HL), np.array(cfs))
-        mloss = np.max(HL)
->>>>>>> 9f53fd1e
         if mloss > 0:
             # Compute the NAL-R frequency response at the audiometric frequencies
             bias = np.array([-17, -8, 1, -1, -2, -2])
